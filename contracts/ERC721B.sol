--- conflicted
+++ resolved
@@ -140,12 +140,8 @@
         if (owner == address(0)) revert BalanceQueryForZeroAddress();
 
         uint256 count;
-<<<<<<< HEAD
         uint256 qty = _owners.length;
-        for (uint256 i = 0; i < qty; i++) {
-=======
-        for (uint256 i; i < _owners.length; i++) {
->>>>>>> 1fc4cbc5
+        for (uint256 i; i < qty; i++) {
             if (owner == ownerOf(i)) {
                 unchecked {
                     count++;
