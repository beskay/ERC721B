// SPDX-License-Identifier: GPL-3.0-or-later

pragma solidity ^0.8.4;

import '@openzeppelin/contracts/token/ERC721/IERC721Receiver.sol';

error ApprovalCallerNotOwnerNorApproved();
error ApprovalQueryForNonexistentToken();
error ApproveToCaller();
error ApprovalToCurrentOwner();
error BalanceQueryForZeroAddress();
error MintedQueryForZeroAddress();
error MintToZeroAddress();
error MintZeroQuantity();
error OwnerIndexOutOfBounds();
error OwnerQueryForNonexistentToken();
error TokenIndexOutOfBounds();
error TransferCallerNotOwnerNorApproved();
error TransferFromIncorrectOwner();
error TransferToNonERC721ReceiverImplementer();
error TransferToZeroAddress();
error UnableDetermineTokenOwner();
error UnableGetTokenOwnerByIndex();
error URIQueryForNonexistentToken();

/**
 * Updated, minimalist and gas efficient version of OpenZeppelins ERC721 contract.
 * Includes the Metadata and  Enumerable extension.
 *
 * Assumes serials are sequentially minted starting at 0 (e.g. 0, 1, 2, 3..).
 * Does not support burning tokens
 *
 * @author beskay0x
 * Credits: chiru-labs, solmate, transmissions11, nftchance, squeebo_nft and others
 */

abstract contract ERC721B {
    /*///////////////////////////////////////////////////////////////
                                 EVENTS
    //////////////////////////////////////////////////////////////*/

    event Transfer(address indexed from, address indexed to, uint256 indexed id);

    event Approval(address indexed owner, address indexed spender, uint256 indexed id);

    event ApprovalForAll(address indexed owner, address indexed operator, bool approved);

    /*///////////////////////////////////////////////////////////////
                          METADATA STORAGE/LOGIC
    //////////////////////////////////////////////////////////////*/

    string public name;

    string public symbol;

    function tokenURI(uint256 tokenId) public view virtual returns (string memory);

    /*///////////////////////////////////////////////////////////////
                          ERC721 STORAGE
    //////////////////////////////////////////////////////////////*/

    // Array which maps token ID to address (index is tokenID)
    address[] internal _owners;

    // Mapping from token ID to approved address
    mapping(uint256 => address) private _tokenApprovals;

    // Mapping from owner to operator approvals
    mapping(address => mapping(address => bool)) private _operatorApprovals;

    /*///////////////////////////////////////////////////////////////
                              CONSTRUCTOR
    //////////////////////////////////////////////////////////////*/

    constructor(string memory _name, string memory _symbol) {
        name = _name;
        symbol = _symbol;
    }

    /*///////////////////////////////////////////////////////////////
                              ERC165 LOGIC
    //////////////////////////////////////////////////////////////*/

    function supportsInterface(bytes4 interfaceId) public pure virtual returns (bool) {
        return
            interfaceId == 0x01ffc9a7 || // ERC165 Interface ID for ERC165
            interfaceId == 0x80ac58cd || // ERC165 Interface ID for ERC721
            interfaceId == 0x780e9d63 || // ERC165 Interface ID for ERC721Enumerable
            interfaceId == 0x5b5e139f; // ERC165 Interface ID for ERC721Metadata
    }

    /*///////////////////////////////////////////////////////////////
                       ERC721ENUMERABLE LOGIC
    //////////////////////////////////////////////////////////////*/

    /**
     * @dev See {IERC721Enumerable-totalSupply}.
     */
    function totalSupply() public view returns (uint256) {
        return _owners.length;
    }

    /**
     * @dev See {IERC721Enumerable-tokenOfOwnerByIndex}.
     * Dont call this function on chain from another smart contract, since it can become quite expensive
     */
    function tokenOfOwnerByIndex(address owner, uint256 index) public view virtual returns (uint256 tokenId) {
        if (index >= balanceOf(owner)) revert OwnerIndexOutOfBounds();

        uint256 count;
<<<<<<< HEAD
        uint256 qty = _owners.length;
        // Cannot realistically overflow, since we are using uint256
        unchecked {
            for (uint256 i; i < qty; i++) {
                if (owner == ownerOf(i)) {
                    if (count == index) return i;
                    else count++;
                }
=======
        for (tokenId; tokenId < _owners.length; tokenId++) {
            if (owner == ownerOf(tokenId)) {
                if (count == index) return tokenId;
                else count++;
>>>>>>> b787023a
            }
        }

        revert UnableGetTokenOwnerByIndex();
    }

    /**
     * @dev See {IERC721Enumerable-tokenByIndex}.
     */
    function tokenByIndex(uint256 index) public view virtual returns (uint256) {
        if (index >= totalSupply()) revert TokenIndexOutOfBounds();
        return index;
    }

    /*///////////////////////////////////////////////////////////////
                              ERC721 LOGIC
    //////////////////////////////////////////////////////////////*/

    /**
     * @dev Iterates through _owners array, returns balance of address
     * It is not recommended to call this function from another smart contract
     * as it can become quite expensive -- call this function off chain instead.
     */
    function balanceOf(address owner) public view virtual returns (uint256) {
        if (owner == address(0)) revert BalanceQueryForZeroAddress();

        uint256 count;
        uint256 qty = _owners.length;
        // Cannot realistically overflow, since we are using uint256
        unchecked {
            for (uint256 i = 0; i < qty; i++) {
                if (owner == ownerOf(i)) {
                    count++;
                }
            }
        }
        return count;
    }

    /**
     * @dev See {IERC721-ownerOf}.
     * Gas spent here starts off proportional to the maximum mint batch size.
     * It gradually moves to O(1) as tokens get transferred around in the collection over time.
     */
    function ownerOf(uint256 tokenId) public view virtual returns (address) {
        if (!_exists(tokenId)) revert OwnerQueryForNonexistentToken();

        // Cannot realistically overflow, since we are using uint256
        unchecked {
            for (uint256 i = tokenId; ; i++) {
                if (_owners[i] != address(0)) {
                    return _owners[i];
                }
            }
        }

        revert UnableDetermineTokenOwner();
    }

    /**
     * @dev See {IERC721-approve}.
     */
    function approve(address to, uint256 tokenId) public virtual {
        address owner = ownerOf(tokenId);
        if (to == owner) revert ApprovalToCurrentOwner();

        if (msg.sender != owner && !isApprovedForAll(owner, msg.sender)) revert ApprovalCallerNotOwnerNorApproved();

        _tokenApprovals[tokenId] = to;
        emit Approval(owner, to, tokenId);
    }

    /**
     * @dev See {IERC721-getApproved}.
     */
    function getApproved(uint256 tokenId) public view virtual returns (address) {
        if (!_exists(tokenId)) revert ApprovalQueryForNonexistentToken();

        return _tokenApprovals[tokenId];
    }

    /**
     * @dev See {IERC721-setApprovalForAll}.
     */
    function setApprovalForAll(address operator, bool approved) public virtual {
        if (operator == msg.sender) revert ApproveToCaller();

        _operatorApprovals[msg.sender][operator] = approved;
        emit ApprovalForAll(msg.sender, operator, approved);
    }

    /**
     * @dev See {IERC721-isApprovedForAll}.
     */
    function isApprovedForAll(address owner, address operator) public view virtual returns (bool) {
        return _operatorApprovals[owner][operator];
    }

    /**
     * @dev See {IERC721-transferFrom}.
     */
    function transferFrom(
        address from,
        address to,
        uint256 tokenId
    ) public virtual {
        if (!_exists(tokenId)) revert OwnerQueryForNonexistentToken();
        if (ownerOf(tokenId) != from) revert TransferFromIncorrectOwner();
        if (to == address(0)) revert TransferToZeroAddress();

        bool isApprovedOrOwner = (msg.sender == from ||
            msg.sender == getApproved(tokenId) ||
            isApprovedForAll(from, msg.sender));
        if (!isApprovedOrOwner) revert TransferCallerNotOwnerNorApproved();

        // delete token approvals from previous owner
        delete _tokenApprovals[tokenId];
        _owners[tokenId] = to;

        // if token ID below transferred one isnt set, set it to previous owner
        // if tokenid is zero, skip this to prevent underflow
        if (tokenId > 0) {
            if (_owners[tokenId - 1] == address(0)) {
                _owners[tokenId - 1] = from;
            }
        }

        emit Transfer(from, to, tokenId);
    }

    /**
     * @dev See {IERC721-safeTransferFrom}.
     */
    function safeTransferFrom(
        address from,
        address to,
        uint256 id
    ) public virtual {
        transferFrom(from, to, id);

        if (!_checkOnERC721Received(from, to, id, '')) revert TransferToNonERC721ReceiverImplementer();
    }

    /**
     * @dev See {IERC721-safeTransferFrom}.
     */
    function safeTransferFrom(
        address from,
        address to,
        uint256 id,
        bytes memory data
    ) public virtual {
        transferFrom(from, to, id);

        if (!_checkOnERC721Received(from, to, id, data)) revert TransferToNonERC721ReceiverImplementer();
    }

    /**
     * @dev Returns whether `tokenId` exists.
     */
    function _exists(uint256 tokenId) internal view virtual returns (bool) {
        return tokenId < _owners.length;
    }

    /**
     * @dev Internal function to invoke {IERC721Receiver-onERC721Received} on a target address.
     * The call is not executed if the target address is not a contract.
     *
     * @param from address representing the previous owner of the given token ID
     * @param to target address that will receive the tokens
     * @param tokenId uint256 ID of the token to be transferred
     * @param _data bytes optional data to send along with the call
     * @return bool whether the call correctly returned the expected magic value
     */
    function _checkOnERC721Received(
        address from,
        address to,
        uint256 tokenId,
        bytes memory _data
    ) private returns (bool) {
        if (to.code.length > 0) {
            try IERC721Receiver(to).onERC721Received(msg.sender, from, tokenId, _data) returns (bytes4 retval) {
                return retval == IERC721Receiver(to).onERC721Received.selector;
            } catch (bytes memory reason) {
                if (reason.length == 0) {
                    revert TransferToNonERC721ReceiverImplementer();
                } else {
                    assembly {
                        revert(add(32, reason), mload(reason))
                    }
                }
            }
        } else {
            return true;
        }
    }

    /*///////////////////////////////////////////////////////////////
                       INTERNAL MINT LOGIC
    //////////////////////////////////////////////////////////////*/

    /**
     * @dev check if contract confirms token transfer, if not - reverts
     * unlike the standard ERC721 implementation this is only called once per mint,
     * no matter how many tokens get minted, since it is useless to check this
     * requirement several times -- if the contract confirms one token,
     * it will confirm all additional ones too.
     * This saves us around 5k gas per additional mint
     */
    function _safeMint(address to, uint256 qty) internal virtual {
        _mint(to, qty);

        if (!_checkOnERC721Received(address(0), to, _owners.length - 1, ''))
            revert TransferToNonERC721ReceiverImplementer();
    }

    function _safeMint(
        address to,
        uint256 qty,
        bytes memory data
    ) internal virtual {
        _mint(to, qty);

        if (!_checkOnERC721Received(address(0), to, _owners.length - 1, data))
            revert TransferToNonERC721ReceiverImplementer();
    }

    function _mint(address to, uint256 qty) internal virtual {
        if (to == address(0)) revert MintToZeroAddress();
        if (qty == 0) revert MintZeroQuantity();

        uint256 _currentIndex = _owners.length;

        // Cannot realistically overflow, since we are using uint256
        unchecked {
            for (uint256 i = 0; i < qty - 1; i++) {
                _owners.push();
                emit Transfer(address(0), to, _currentIndex + i);
            }
        }

        // set last index to receiver
        _owners.push(to);
        emit Transfer(address(0), to, _currentIndex + (qty - 1));
    }
}<|MERGE_RESOLUTION|>--- conflicted
+++ resolved
@@ -108,21 +108,14 @@
         if (index >= balanceOf(owner)) revert OwnerIndexOutOfBounds();
 
         uint256 count;
-<<<<<<< HEAD
         uint256 qty = _owners.length;
         // Cannot realistically overflow, since we are using uint256
         unchecked {
-            for (uint256 i; i < qty; i++) {
-                if (owner == ownerOf(i)) {
-                    if (count == index) return i;
+            for (tokenId; tokenId < qty; tokenId++) {
+                if (owner == ownerOf(tokenId)) {
+                    if (count == index) return tokenId;
                     else count++;
                 }
-=======
-        for (tokenId; tokenId < _owners.length; tokenId++) {
-            if (owner == ownerOf(tokenId)) {
-                if (count == index) return tokenId;
-                else count++;
->>>>>>> b787023a
             }
         }
 
