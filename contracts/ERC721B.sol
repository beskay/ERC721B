--- conflicted
+++ resolved
@@ -108,21 +108,14 @@
         if (index >= balanceOf(owner)) revert OwnerIndexOutOfBounds();
 
         uint256 count;
-<<<<<<< HEAD
         uint256 qty = _owners.length;
-        for (uint256 i; i < qty; i++) {
-            if (owner == ownerOf(i)) {
-                if (count == index) return i;
-                else count++;
-=======
         // Cannot realistically overflow, since we are using uint256
         unchecked {
-            for (uint256 i; i < _owners.length; i++) {
+            for (uint256 i; i < qty; i++) {
                 if (owner == ownerOf(i)) {
                     if (count == index) return i;
                     else count++;
                 }
->>>>>>> 911c4d00
             }
         }
 
@@ -150,17 +143,11 @@
         if (owner == address(0)) revert BalanceQueryForZeroAddress();
 
         uint256 count;
-<<<<<<< HEAD
         uint256 qty = _owners.length;
-        for (uint256 i; i < qty; i++) {
-            if (owner == ownerOf(i)) {
-                unchecked {
-=======
         // Cannot realistically overflow, since we are using uint256
         unchecked {
-            for (uint256 i = 0; i < _owners.length; i++) {
+            for (uint256 i = 0; i < qty; i++) {
                 if (owner == ownerOf(i)) {
->>>>>>> 911c4d00
                     count++;
                 }
             }
@@ -176,8 +163,8 @@
     function ownerOf(uint256 tokenId) public view virtual returns (address) {
         if (!_exists(tokenId)) revert OwnerQueryForNonexistentToken();
 
+        // Cannot realistically overflow, since we are using uint256
         unchecked {
-            // Cannot realistically overflow, since we are using uint256
             for (uint256 i = tokenId; ; i++) {
                 if (_owners[i] != address(0)) {
                     return _owners[i];
@@ -362,18 +349,12 @@
 
         uint256 _currentIndex = _owners.length;
 
-<<<<<<< HEAD
-        for (uint256 i; i < qty - 1; i++) {
-            _owners.push();
-            emit Transfer(address(0), to, _currentIndex + i);
-=======
+        // Cannot realistically overflow, since we are using uint256
         unchecked {
-            // Cannot realistically overflow, since we are using uint256
             for (uint256 i = 0; i < qty - 1; i++) {
                 _owners.push();
                 emit Transfer(address(0), to, _currentIndex + i);
             }
->>>>>>> 911c4d00
         }
 
         // set last index to receiver
